--- conflicted
+++ resolved
@@ -4,36 +4,28 @@
 #
 #    pip-compile requirements.in
 #
-<<<<<<< HEAD
 appdirs==1.4.3            # via snakemake
-attrs==19.1.0             # via jsonschema
+attrs==19.2.0             # via jsonschema
 certifi==2019.9.11        # via requests
 chardet==3.0.4            # via requests
 configargparse==0.14.0    # via snakemake
 datrie==0.8               # via snakemake
 docutils==0.15.2          # via snakemake
-gitdb2==2.0.5             # via gitpython
-gitpython==3.0.2          # via snakemake
+gitdb2==2.0.6             # via gitpython
+gitpython==3.0.3          # via snakemake
 idna==2.8                 # via requests
 jsonschema==3.0.2         # via snakemake
-nltk==3.4
+nltk==3.4.5
 pyrsistent==0.15.4        # via jsonschema
 python-dateutil==2.8.0
-pyyaml==5.1
+pyyaml==5.1.2
 ratelimiter==1.2.0.post0  # via snakemake
 requests==2.22.0          # via snakemake
-singledispatch==3.4.0.3   # via nltk
 six==1.12.0
 smmap2==2.0.5             # via gitdb2
 snakemake==5.6.0
-urllib3==1.25.3           # via requests
+urllib3==1.25.6           # via requests
 wrapt==1.11.2             # via snakemake
 
 # The following packages are considered to be unsafe in a requirements file:
-# setuptools==41.2.0        # via jsonschema
-=======
-nltk==3.4.5
-python-dateutil==2.8.0
-pyyaml==5.1
-six==1.12.0
->>>>>>> 5fd99c0a
+# setuptools==41.2.0        # via jsonschema